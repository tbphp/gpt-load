--- conflicted
+++ resolved
@@ -5,11 +5,8 @@
   GroupConfigOption,
   GroupStatsResponse,
   KeyStatus,
-<<<<<<< HEAD
   KeyTestResult,
-=======
   ParentAggregateGroup,
->>>>>>> defef6ea
   TaskInfo,
 } from "@/types/models";
 import http from "@/utils/http";
