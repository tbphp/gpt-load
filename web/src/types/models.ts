// 通用 API 响应结构
export interface ApiResponse<T> {
  code: number;
  message: string;
  data: T;
}

// 密钥状态
export type KeyStatus = "active" | "invalid" | undefined;

// 数据模型定义
export interface APIKey {
  id: number;
  group_id: number;
  key_value: string;
  status: KeyStatus;
  request_count: number;
  failure_count: number;
  last_used_at?: string;
  created_at: string;
  updated_at: string;
}

// 类型别名，用于兼容
export type Key = APIKey;

export interface UpstreamInfo {
  url: string;
  weight: number;
}

export interface HeaderRule {
  key: string;
  value: string;
  action: "set" | "remove";
}

export interface Group {
  id?: number;
  name: string;
  display_name: string;
  description: string;
  sort: number;
  test_model: string;
  channel_type: "openai" | "gemini" | "anthropic";
  upstreams: UpstreamInfo[];
  validation_endpoint: string;
  config: Record<string, unknown>;
  api_keys?: APIKey[];
  endpoint?: string;
  param_overrides: Record<string, unknown>;
  header_rules?: HeaderRule[];
  proxy_keys: string;
  created_at?: string;
  updated_at?: string;
}

export interface GroupConfigOption {
  key: string;
  name: string;
  description: string;
  default_value: string | number;
}

// GroupStatsResponse defines the complete statistics for a group.
export interface GroupStatsResponse {
  key_stats: KeyStats;
  hourly_stats: RequestStats;
  daily_stats: RequestStats;
  weekly_stats: RequestStats;
}

// KeyStats defines the statistics for API keys in a group.
export interface KeyStats {
  total_keys: number;
  active_keys: number;
  invalid_keys: number;
}

// RequestStats defines the statistics for requests over a period.
export interface RequestStats {
  total_requests: number;
  failed_requests: number;
  failure_rate: number;
}

export type TaskType = "KEY_VALIDATION" | "KEY_IMPORT" | "KEY_DELETE";

export interface KeyValidationResult {
  invalid_keys: number;
  total_keys: number;
  valid_keys: number;
}

export interface KeyImportResult {
  added_count: number;
  ignored_count: number;
}

export interface KeyDeleteResult {
  deleted_count: number;
  ignored_count: number;
}

export interface TaskInfo {
  task_type: TaskType;
  is_running: boolean;
  group_name?: string;
  processed?: number;
  total?: number;
  started_at?: string;
  finished_at?: string;
  result?: KeyValidationResult | KeyImportResult | KeyDeleteResult;
  error?: string;
}

// Based on backend response
export interface RequestLog {
  id: string;
  timestamp: string;
  group_id: number;
  key_id: number;
  is_success: boolean;
  source_ip: string;
  status_code: number;
  request_path: string;
  duration_ms: number;
  error_message: string;
  user_agent: string;
  retries: number;
  group_name?: string;
  key_value?: string;
  model: string;
  upstream_addr: string;
  is_stream: boolean;
  request_body?: string;
  response_body?: string;
<<<<<<< HEAD
=======
  body_log_status?: "enabled" | "system_disabled" | "group_disabled";
>>>>>>> 19988f83
}

export interface Pagination {
  page: number;
  page_size: number;
  total_items: number;
  total_pages: number;
}

export interface LogsResponse {
  items: RequestLog[];
  pagination: Pagination;
}

export interface LogFilter {
  page?: number;
  page_size?: number;
  group_name?: string;
  key_value?: string;
  model?: string;
  is_success?: boolean | null;
  status_code?: number | null;
  source_ip?: string;
  error_contains?: string;
  start_time?: string | null;
  end_time?: string | null;
}

export interface DashboardStats {
  total_requests: number;
  success_requests: number;
  success_rate: number;
  group_stats: GroupRequestStat[];
}

export interface GroupRequestStat {
  display_name: string;
  request_count: number;
}

// 仪表盘统计卡片数据
export interface StatCard {
  value: number;
  sub_value?: number;
  sub_value_tip?: string;
  trend: number;
  trend_is_growth: boolean;
}

// 仪表盘基础统计响应
export interface DashboardStatsResponse {
  key_count: StatCard;
  rpm: StatCard;
  request_count: StatCard;
  error_rate: StatCard;
}

// 图表数据集
export interface ChartDataset {
  label: string;
  data: number[];
  color: string;
}

// 图表数据
export interface ChartData {
  labels: string[];
  datasets: ChartDataset[];
}<|MERGE_RESOLUTION|>--- conflicted
+++ resolved
@@ -135,10 +135,6 @@
   is_stream: boolean;
   request_body?: string;
   response_body?: string;
-<<<<<<< HEAD
-=======
-  body_log_status?: "enabled" | "system_disabled" | "group_disabled";
->>>>>>> 19988f83
 }
 
 export interface Pagination {
