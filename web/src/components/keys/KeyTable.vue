<script setup lang="ts">
import { keysApi } from "@/api/keys";
import type { APIKey, Group, KeyStatus } from "@/types/models";
import { appState, triggerSyncOperationRefresh } from "@/utils/app-state";
import { copy } from "@/utils/clipboard";
import { getGroupDisplayName, maskKey } from "@/utils/display";
import {
  AddCircleOutline,
  AlertCircleOutline,
  CheckmarkCircle,
  CopyOutline,
  EyeOffOutline,
  EyeOutline,
  Pencil,
  RemoveCircleOutline,
  Search,
} from "@vicons/ionicons5";
import {
  NButton,
  NDropdown,
  NEmpty,
  NIcon,
  NInput,
  NModal,
  NSelect,
  NSpace,
  NSpin,
  useDialog,
  type MessageReactive,
} from "naive-ui";
import { h, ref, watch } from "vue";
import { useI18n } from "vue-i18n";
import KeyCreateDialog from "./KeyCreateDialog.vue";
import KeyDeleteDialog from "./KeyDeleteDialog.vue";

const { t } = useI18n();

interface KeyRow extends APIKey {
  is_visible: boolean;
}

interface Props {
  selectedGroup: Group | null;
}

const props = defineProps<Props>();

const keys = ref<KeyRow[]>([]);
const loading = ref(false);
const searchText = ref("");
const statusFilter = ref<"all" | "active" | "invalid">("all");
const searchMode = ref<"key" | "statusCode">("key");
const currentPage = ref(1);
const pageSize = ref(12);
const total = ref(0);
const totalPages = ref(0);
const dialog = useDialog();
const confirmInput = ref("");

// 状态过滤选项
const statusOptions = [
  { label: t("common.all"), value: "all" },
  { label: t("keys.valid"), value: "active" },
  { label: t("keys.invalid"), value: "invalid" },
];

// 更多操作下拉菜单选项
const moreOptions = [
  { label: t("keys.exportAllKeys"), key: "copyAll" },
  { label: t("keys.exportValidKeys"), key: "copyValid" },
  { label: t("keys.exportInvalidKeys"), key: "copyInvalid" },
  { type: "divider" },
  { label: t("keys.restoreAllInvalidKeys"), key: "restoreAll" },
  {
    label: t("keys.clearCurrentQueryKeys"),
    key: "clearCurrentQuery",
    props: { style: { color: "#d03050" } },
  },
  {
    label: t("keys.clearAllInvalidKeys"),
    key: "clearInvalid",
    props: { style: { color: "#d03050" } },
  },
  {
    label: t("keys.clearAllKeys"),
    key: "clearAll",
    props: { style: { color: "red", fontWeight: "bold" } },
  },
  { type: "divider" },
  { label: t("keys.validateAllKeys"), key: "validateAll" },
  { label: t("keys.validateValidKeys"), key: "validateActive" },
  { label: t("keys.validateInvalidKeys"), key: "validateInvalid" },
];

let testingMsg: MessageReactive | null = null;
const isDeling = ref(false);
const isRestoring = ref(false);

const createDialogShow = ref(false);
const deleteDialogShow = ref(false);

// 备注编辑相关
const notesDialogShow = ref(false);
const editingKey = ref<KeyRow | null>(null);
const editingNotes = ref("");

watch(
  () => props.selectedGroup,
  async newGroup => {
    if (newGroup) {
      // 检查重置页面是否会触发分页观察者。
      const willWatcherTrigger = currentPage.value !== 1 || statusFilter.value !== "all";
      resetPage();
      // 如果分页观察者不触发，则手动加载。
      if (!willWatcherTrigger) {
        await loadKeys();
      }
    }
  },
  { immediate: true }
);

watch([currentPage, pageSize], async () => {
  await loadKeys();
});

watch(statusFilter, async () => {
  if (currentPage.value !== 1) {
    currentPage.value = 1;
  } else {
    await loadKeys();
  }
});

// 监听任务完成事件，自动刷新密钥列表
watch(
  () => appState.groupDataRefreshTrigger,
  () => {
    // 检查是否需要刷新当前分组的密钥列表
    if (appState.lastCompletedTask && props.selectedGroup) {
      // 通过分组名称匹配
      const isCurrentGroup = appState.lastCompletedTask.groupName === props.selectedGroup.name;

      const shouldRefresh =
        appState.lastCompletedTask.taskType === "KEY_VALIDATION" ||
        appState.lastCompletedTask.taskType === "KEY_IMPORT" ||
        appState.lastCompletedTask.taskType === "KEY_DELETE";

      if (isCurrentGroup && shouldRefresh) {
        // 刷新当前分组的密钥列表
        loadKeys();
      }
    }
  }
);

// 处理搜索输入的防抖
function handleSearchInput() {
  if (currentPage.value !== 1) {
    currentPage.value = 1;
  } else {
    loadKeys();
  }
}

// 处理更多操作菜单
function handleMoreAction(key: string) {
  switch (key) {
    case "copyAll":
      copyAllKeys();
      break;
    case "copyValid":
      copyValidKeys();
      break;
    case "copyInvalid":
      copyInvalidKeys();
      break;
    case "restoreAll":
      restoreAllInvalid();
      break;
    case "validateAll":
      validateKeys("all");
      break;
    case "validateActive":
      validateKeys("active");
      break;
    case "validateInvalid":
      validateKeys("invalid");
      break;
    case "clearInvalid":
      clearAllInvalid();
      break;
    case "clearAll":
      clearAll();
      break;
    case "clearCurrentQuery":
      clearCurrentQueryKeys();
      break;
  }
}

async function loadKeys() {
  if (!props.selectedGroup?.id) {
    return;
  }

  try {
    loading.value = true;
    const result = await keysApi.getGroupKeys({
      group_id: props.selectedGroup.id,
      page: currentPage.value,
      page_size: pageSize.value,
      status: statusFilter.value === "all" ? undefined : (statusFilter.value as KeyStatus),
      key_value: searchMode.value === "key" ? (searchText.value.trim() || undefined) : undefined,
      status_code: searchMode.value === "statusCode" ? (searchText.value.trim() ? Number(searchText.value.trim()) : undefined) : undefined,
    });
    keys.value = result.items as KeyRow[];
    total.value = result.pagination.total_items;
    totalPages.value = result.pagination.total_pages;
  } finally {
    loading.value = false;
  }
}

// 处理批量删除成功后的刷新
async function handleBatchDeleteSuccess() {
  await loadKeys();
  // 触发同步操作刷新
  if (props.selectedGroup) {
    triggerSyncOperationRefresh(props.selectedGroup.name, "BATCH_DELETE");
  }
}

async function copyKey(key: KeyRow) {
  const success = await copy(key.key_value);
  if (success) {
    window.$message.success(t("keys.keyCopied"));
  } else {
    window.$message.error(t("keys.copyFailed"));
  }
}

async function testKey(_key: KeyRow) {
  if (!props.selectedGroup?.id || !_key.key_value || testingMsg) {
    return;
  }

  testingMsg = window.$message.info(t("keys.testingKey"), {
    duration: 0,
  });

  try {
    const response = await keysApi.testKeys(props.selectedGroup.id, _key.key_value);
    const curValid = response.results?.[0] || {};

    // 更新密钥的状态码（不再需要重新加载整个列表）
    const keyIndex = keys.value.findIndex(k => k.id === _key.id);
    if (keyIndex !== -1) {
      keys.value[keyIndex].status_code = (curValid.status_code ?? undefined) as number | undefined;
      // 同时更新状态，避免重新加载
      if (curValid.is_valid) {
        keys.value[keyIndex].status = 'active';
      } else {
        keys.value[keyIndex].status = 'invalid';
      }
    }

    if (curValid.is_valid) {
      window.$message.success(
        t("keys.testSuccess", { duration: formatDuration(response.total_duration) })
      );
    } else {
      window.$message.error(curValid.error || t("keys.testFailed"), {
        keepAliveOnHover: true,
        duration: 5000,
        closable: true,
      });
    }

    // 触发同步操作刷新，但不再重新加载密钥列表
    triggerSyncOperationRefresh(props.selectedGroup.name, "TEST_SINGLE");
  } catch (_error) {
    console.error("Test failed");
  } finally {
    testingMsg?.destroy();
    testingMsg = null;
  }
}

function formatDuration(ms: number): string {
  if (ms < 0) {
    return "0ms";
  }

  const minutes = Math.floor(ms / 60000);
  const seconds = Math.floor((ms % 60000) / 1000);
  const milliseconds = ms % 1000;

  let result = "";
  if (minutes > 0) {
    result += `${minutes}m`;
  }
  if (seconds > 0) {
    result += `${seconds}s`;
  }
  if (milliseconds > 0 || result === "") {
    result += `${milliseconds}ms`;
  }

  return result;
}

function toggleKeyVisibility(key: KeyRow) {
  key.is_visible = !key.is_visible;
}

// 获取要显示的值（备注优先，否则显示密钥）
function getDisplayValue(key: KeyRow): string {
  if (key.notes && !key.is_visible) {
    return key.notes;
  }
  return key.is_visible ? key.key_value : maskKey(key.key_value);
}

// 编辑密钥备注
function editKeyNotes(key: KeyRow) {
  editingKey.value = key;
  editingNotes.value = key.notes || "";
  notesDialogShow.value = true;
}

// 保存备注
async function saveKeyNotes() {
  if (!editingKey.value) {
    return;
  }

  try {
    const trimmed = editingNotes.value.trim();
    await keysApi.updateKeyNotes(editingKey.value.id, trimmed);
    editingKey.value.notes = trimmed;
    window.$message.success(t("keys.notesUpdated"));
    notesDialogShow.value = false;
  } catch (error) {
    console.error("Update notes failed", error);
  }
}

async function restoreKey(key: KeyRow) {
  if (!props.selectedGroup?.id || !key.key_value || isRestoring.value) {
    return;
  }

  const d = dialog.warning({
    title: t("keys.restoreKey"),
    content: t("keys.confirmRestoreKey", { key: maskKey(key.key_value) }),
    positiveText: t("common.confirm"),
    negativeText: t("common.cancel"),
    onPositiveClick: async () => {
      if (!props.selectedGroup?.id) {
        return;
      }

      isRestoring.value = true;
      d.loading = true;

      try {
        await keysApi.restoreKeys(props.selectedGroup.id, key.key_value);
        await loadKeys();
        // 触发同步操作刷新
        triggerSyncOperationRefresh(props.selectedGroup.name, "RESTORE_SINGLE");
      } catch (_error) {
        console.error("Restore failed");
      } finally {
        d.loading = false;
        isRestoring.value = false;
      }
    },
  });
}

async function deleteKey(key: KeyRow) {
  if (!props.selectedGroup?.id || !key.key_value || isDeling.value) {
    return;
  }

  const d = dialog.warning({
    title: t("keys.deleteKey"),
    content: t("keys.confirmDeleteKey", { key: maskKey(key.key_value) }),
    positiveText: t("common.confirm"),
    negativeText: t("common.cancel"),
    onPositiveClick: async () => {
      if (!props.selectedGroup?.id) {
        return;
      }

      d.loading = true;
      isDeling.value = true;

      try {
        await keysApi.deleteKeys(props.selectedGroup.id, key.key_value);
        await loadKeys();
        // 触发同步操作刷新
        triggerSyncOperationRefresh(props.selectedGroup.name, "DELETE_SINGLE");
      } catch (_error) {
        console.error("Delete failed");
      } finally {
        d.loading = false;
        isDeling.value = false;
      }
    },
  });
}

function formatRelativeTime(date: string) {
  if (!date) {
    return t("keys.never");
  }
  const now = new Date();
  const target = new Date(date);
  const diffSeconds = Math.floor((now.getTime() - target.getTime()) / 1000);
  const diffMinutes = Math.floor(diffSeconds / 60);
  const diffHours = Math.floor(diffMinutes / 60);
  const diffDays = Math.floor(diffHours / 24);

  if (diffDays > 0) {
    return t("keys.daysAgo", { days: diffDays });
  }
  if (diffHours > 0) {
    return t("keys.hoursAgo", { hours: diffHours });
  }
  if (diffMinutes > 0) {
    return t("keys.minutesAgo", { minutes: diffMinutes });
  }
  if (diffSeconds > 0) {
    return t("keys.secondsAgo", { seconds: diffSeconds });
  }
  return t("keys.justNow");
}

function getStatusClass(status: KeyStatus): string {
  switch (status) {
    case "active":
      return "status-valid";
    case "invalid":
      return "status-invalid";
    default:
      return "status-unknown";
  }
}

async function copyAllKeys() {
  if (!props.selectedGroup?.id) {
    return;
  }

  keysApi.exportKeys(props.selectedGroup.id, "all");
}

async function copyValidKeys() {
  if (!props.selectedGroup?.id) {
    return;
  }

  keysApi.exportKeys(props.selectedGroup.id, "active");
}

async function copyInvalidKeys() {
  if (!props.selectedGroup?.id) {
    return;
  }

  keysApi.exportKeys(props.selectedGroup.id, "invalid");
}

async function restoreAllInvalid() {
  if (!props.selectedGroup?.id || isRestoring.value) {
    return;
  }

  const d = dialog.warning({
    title: t("keys.restoreKeys"),
    content: t("keys.confirmRestoreAllInvalid"),
    positiveText: t("common.confirm"),
    negativeText: t("common.cancel"),
    onPositiveClick: async () => {
      if (!props.selectedGroup?.id) {
        return;
      }

      isRestoring.value = true;
      d.loading = true;
      try {
        await keysApi.restoreAllInvalidKeys(props.selectedGroup.id);
        await loadKeys();
        // 触发同步操作刷新
        triggerSyncOperationRefresh(props.selectedGroup.name, "RESTORE_ALL_INVALID");
      } catch (_error) {
        console.error("Restore failed");
      } finally {
        d.loading = false;
        isRestoring.value = false;
      }
    },
  });
}

async function validateKeys(status: "all" | "active" | "invalid") {
  if (!props.selectedGroup?.id || testingMsg) {
    return;
  }

  let statusText = t("common.all");
  if (status === "active") {
    statusText = t("keys.valid");
  } else if (status === "invalid") {
    statusText = t("keys.invalid");
  }

  testingMsg = window.$message.info(t("keys.validatingKeysMsg", { type: statusText }), {
    duration: 0,
  });

  try {
    await keysApi.validateGroupKeys(props.selectedGroup.id, status === "all" ? undefined : status);
    localStorage.removeItem("last_closed_task");
    appState.taskPollingTrigger++;
  } catch (_error) {
    console.error("Test failed");
  } finally {
    testingMsg?.destroy();
    testingMsg = null;
  }
}

async function clearAllInvalid() {
  if (!props.selectedGroup?.id || isDeling.value) {
    return;
  }

  const d = dialog.warning({
    title: t("keys.clearKeys"),
    content: t("keys.confirmClearInvalidKeys"),
    positiveText: t("common.confirm"),
    negativeText: t("common.cancel"),
    onPositiveClick: async () => {
      if (!props.selectedGroup?.id) {
        return;
      }

      isDeling.value = true;
      d.loading = true;
      try {
        const { data } = await keysApi.clearAllInvalidKeys(props.selectedGroup.id);
        window.$message.success(data?.message || t("keys.clearSuccess"));
        await loadKeys();
        // 触发同步操作刷新
        triggerSyncOperationRefresh(props.selectedGroup.name, "CLEAR_ALL_INVALID");
      } catch (_error) {
        console.error("Delete failed");
      } finally {
        d.loading = false;
        isDeling.value = false;
      }
    },
  });
}

async function clearAll() {
  if (!props.selectedGroup?.id || isDeling.value) {
    return;
  }

  dialog.warning({
    title: t("keys.clearAllKeys"),
    content: t("keys.confirmClearAllKeys"),
    positiveText: t("common.confirm"),
    negativeText: t("common.cancel"),
    onPositiveClick: () => {
      confirmInput.value = ""; // Reset before opening second dialog
      dialog.create({
        title: t("keys.enterGroupNameToConfirm"),
        content: () =>
          h("div", null, [
            h("p", null, [
              t("keys.dangerousOperationWarning1"),
              h("strong", null, t("common.all")),
              t("keys.dangerousOperationWarning2"),
              h("strong", { style: { color: "#d03050" } }, props.selectedGroup?.name),
              t("keys.toConfirm"),
            ]),
            h(NInput, {
              value: confirmInput.value,
              "onUpdate:value": v => {
                confirmInput.value = v;
              },
              placeholder: t("keys.enterGroupName"),
            }),
          ]),
        positiveText: t("keys.confirmClear"),
        negativeText: t("common.cancel"),
        onPositiveClick: async () => {
          if (confirmInput.value !== props.selectedGroup?.name) {
            window.$message.error(t("keys.incorrectGroupName"));
            return false; // Prevent dialog from closing
          }

          if (!props.selectedGroup?.id) {
            return;
          }

          isDeling.value = true;
          try {
            await keysApi.clearAllKeys(props.selectedGroup.id);
            window.$message.success(t("keys.clearAllKeysSuccess"));
            await loadKeys();
            // Trigger sync operation refresh
            triggerSyncOperationRefresh(props.selectedGroup.name, "CLEAR_ALL");
          } catch (_error) {
            console.error("Clear all failed", _error);
          } finally {
            isDeling.value = false;
          }
        },
      });
    },
  });
}

async function clearCurrentQueryKeys() {
  if (!props.selectedGroup?.id || isDeling.value) {
    return;
  }

  // 构建确认消息，显示当前查询条件
  let queryDesc = "";
  if (searchText.value) {
    queryDesc += `${t("keys.keyExactMatch")}: ${searchText.value}`;
  }
  if (statusFilter.value !== "all") {
    if (queryDesc) queryDesc += ", ";
    queryDesc += `${t("common.status")}: ${t(`keys.${statusFilter.value}`)}`;
  }
  if (searchMode.value === "statusCode" && searchText.value) {
    queryDesc = `${t("keys.statusCodeSearch")}: ${searchText.value}`;
  }

  const d = dialog.warning({
    title: t("keys.clearCurrentQueryKeys"),
    content: () =>
      h("div", null, [
        h("p", null, t("keys.confirmClearCurrentQueryKeys", { query: queryDesc || t("keys.allKeys") }).split("\n")[0]),
        h("p", null, t("keys.confirmClearCurrentQueryKeys", { query: queryDesc || t("keys.allKeys") }).split("\n")[1]),
      ]),
    positiveText: t("common.confirm"),
    negativeText: t("common.cancel"),
    onPositiveClick: async () => {
      if (!props.selectedGroup?.id) {
        return;
      }

      isDeling.value = true;
      d.loading = true;
      try {
        // 调用API清空当前查询条件下的密钥
        await keysApi.clearCurrentQueryKeys(
          props.selectedGroup.id,
          searchMode.value === "key" ? (searchText.value.trim() || undefined) : undefined,
          searchMode.value === "statusCode" ? (searchText.value.trim() ? parseInt(searchText.value.trim(), 10) : undefined) : undefined,
          statusFilter.value === "all" ? undefined : (statusFilter.value as KeyStatus)
        );
        window.$message.success(t("keys.clearCurrentQueryKeysSuccess"));
        await loadKeys();
        // 触发同步操作刷新
        triggerSyncOperationRefresh(props.selectedGroup.name, "CLEAR_CURRENT_QUERY");
      } catch (_error) {
        console.error("Clear current query keys failed", _error);
        window.$message.error(t("keys.clearCurrentQueryKeysFailed"));
      } finally {
        d.loading = false;
        isDeling.value = false;
      }
    },
  });
}

function changePage(page: number) {
  currentPage.value = page;
}

function changePageSize(size: number) {
  pageSize.value = size;
  currentPage.value = 1;
}

function resetPage() {
  currentPage.value = 1;
  searchText.value = "";
  statusFilter.value = "all";
}
</script>

<template>
  <div class="key-table-container">
    <!-- 工具栏 -->
    <div class="toolbar">
      <div class="toolbar-left">
        <n-button type="success" size="small" @click="createDialogShow = true">
          <template #icon>
            <n-icon :component="AddCircleOutline" />
          </template>
          {{ t("keys.addKey") }}
        </n-button>
        <n-button type="error" size="small" @click="deleteDialogShow = true">
          <template #icon>
            <n-icon :component="RemoveCircleOutline" />
          </template>
          {{ t("keys.deleteKey") }}
        </n-button>
      </div>
      <div class="toolbar-right">
        <n-space :size="12" align="center">
          <n-select
            v-model:value="statusFilter"
            :options="statusOptions"
            size="small"
            style="width: 120px"
            :placeholder="t('keys.allStatus')"
          />
          <div class="mode-switch-container">
            <div class="mode-switch" :class="{ 'mode-status-code': searchMode === 'statusCode' }">
              <div class="mode-option" :class="{ active: searchMode === 'key' }" @click="searchMode = 'key'">
                <n-icon :component="Search" size="14" />
                <span>{{ t("keys.keySearch") }}</span>
              </div>
              <div class="mode-option" :class="{ active: searchMode === 'statusCode' }" @click="searchMode = 'statusCode'">
                <n-icon :component="AlertCircleOutline" size="14" />
                <span>{{ t("keys.statusCodeSearch") }}</span>
              </div>
            </div>
          </div>
          <n-input-group>
            <n-input
              v-model:value="searchText"
              :placeholder="searchMode === 'statusCode' ? t('keys.statusCodeSearchPlaceholder') : t('keys.keyExactMatch')"
              size="small"
              style="width: 200px"
              clearable
              @keyup.enter="handleSearchInput"
            >
              <template #prefix>
                <n-icon :component="Search" />
              </template>
            </n-input>
            <n-button
              type="primary"
              ghost
              size="small"
              :disabled="loading"
              @click="handleSearchInput"
            >
              {{ t("common.search") }}
            </n-button>
          </n-input-group>
          <n-dropdown :options="moreOptions" trigger="click" @select="handleMoreAction">
            <n-button size="small" tertiary>
              <template #icon>
                <span style="font-size: 16px; font-weight: bold">⋯</span>
              </template>
            </n-button>
          </n-dropdown>
        </n-space>
      </div>
    </div>

    <!-- 密钥卡片网格 -->
    <div class="keys-grid-container">
      <n-spin :show="loading">
        <div v-if="keys.length === 0 && !loading" class="empty-container">
          <n-empty :description="t('keys.noMatchingKeys')" />
        </div>
        <div v-else class="keys-grid">
          <div
            v-for="key in keys"
            :key="key.id"
            class="key-card"
            :class="getStatusClass(key.status)"
          >
            <!-- 状态码显示 - 仅在invalid状态时显示在卡片左上角 -->
            <div v-if="key.status === 'invalid' && key.status_code" class="status-code-badge">
              <n-tag
                type="error"
                size="small"
                :bordered="false"
                round
                style="font-weight: bold; background-color: #e88080; color: white;"
              >
                {{ key.status_code }}
              </n-tag>
            </div>

            <!-- 主要信息行：Key + 快速操作 -->
            <div class="key-main">
              <div class="key-section">
                <n-tag v-if="key.status === 'active'" type="success" :bordered="false" round>
                  <template #icon>
                    <n-icon :component="CheckmarkCircle" />
                  </template>
                  {{ t("keys.validShort") }}
                </n-tag>
                <n-tag v-else :bordered="false" round>
                  <template #icon>
                    <n-icon :component="AlertCircleOutline" />
                  </template>
                  {{ t("keys.invalidShort") }}
                </n-tag>
                <n-input class="key-text" :value="getDisplayValue(key)" readonly size="small" />
                <div class="quick-actions">
                  <n-button
                    size="tiny"
                    text
                    @click="editKeyNotes(key)"
                    :title="t('keys.editNotes')"
                  >
                    <template #icon>
                      <n-icon :component="Pencil" />
                    </template>
                  </n-button>
                  <n-button
                    size="tiny"
                    text
                    @click="toggleKeyVisibility(key)"
                    :title="t('keys.showHide')"
                  >
                    <template #icon>
                      <n-icon :component="key.is_visible ? EyeOffOutline : EyeOutline" />
                    </template>
                  </n-button>
                  <n-button size="tiny" text @click="copyKey(key)" :title="t('common.copy')">
                    <template #icon>
                      <n-icon :component="CopyOutline" />
                    </template>
                  </n-button>
                </div>
              </div>
            </div>

            <!-- 统计信息 + 操作按钮行 -->
            <div class="key-bottom">
              <div class="key-stats">
                <span class="stat-item">
                  {{ t("keys.requestsShort") }}
                  <strong>{{ key.request_count }}</strong>
                </span>
                <span class="stat-item">
                  {{ t("keys.failuresShort") }}
                  <strong>{{ key.failure_count }}</strong>
                </span>
                <span class="stat-item">
                  {{ key.last_used_at ? formatRelativeTime(key.last_used_at) : t("keys.unused") }}
                </span>
              </div>
              <n-button-group class="key-actions">
                <n-button
                  round
                  tertiary
                  type="info"
                  size="tiny"
                  @click="testKey(key)"
                  :title="t('keys.testKey')"
                >
                  {{ t("keys.testShort") }}
                </n-button>
                <n-button
                  v-if="key.status !== 'active'"
                  tertiary
                  size="tiny"
                  @click="restoreKey(key)"
                  :title="t('keys.restoreKey')"
                  type="warning"
                >
                  {{ t("keys.restoreShort") }}
                </n-button>
                <n-button
                  round
                  tertiary
                  size="tiny"
                  type="error"
                  @click="deleteKey(key)"
                  :title="t('keys.deleteKey')"
                >
                  {{ t("common.deleteShort") }}
                </n-button>
              </n-button-group>
            </div>
          </div>
        </div>
      </n-spin>
    </div>

    <!-- 分页 -->
    <div class="pagination-container">
      <div class="pagination-info">
        <span>{{ t("keys.totalRecords", { total }) }}</span>
        <n-select
          v-model:value="pageSize"
          :options="[
            { label: t('keys.recordsPerPage', { count: 12 }), value: 12 },
            { label: t('keys.recordsPerPage', { count: 24 }), value: 24 },
            { label: t('keys.recordsPerPage', { count: 60 }), value: 60 },
            { label: t('keys.recordsPerPage', { count: 120 }), value: 120 },
          ]"
          size="small"
          style="width: 100px; margin-left: 12px"
          @update:value="changePageSize"
        />
      </div>
      <div class="pagination-controls">
        <n-button size="small" :disabled="currentPage <= 1" @click="changePage(currentPage - 1)">
          {{ t("common.previousPage") }}
        </n-button>
        <span class="page-info">
          {{ t("keys.pageInfo", { current: currentPage, total: totalPages }) }}
        </span>
        <n-button
          size="small"
          :disabled="currentPage >= totalPages"
          @click="changePage(currentPage + 1)"
        >
          {{ t("common.nextPage") }}
        </n-button>
      </div>
    </div>

    <key-create-dialog
      v-if="selectedGroup?.id"
      v-model:show="createDialogShow"
      :group-id="selectedGroup.id"
      :group-name="getGroupDisplayName(selectedGroup!)"
      @success="loadKeys"
    />

    <key-delete-dialog
      v-if="selectedGroup?.id"
      v-model:show="deleteDialogShow"
      :group-id="selectedGroup.id"
      :group-name="getGroupDisplayName(selectedGroup!)"
      @success="handleBatchDeleteSuccess"
    />
  </div>

  <!-- 备注编辑对话框 -->
  <n-modal v-model:show="notesDialogShow" preset="dialog" :title="t('keys.editKeyNotes')">
    <n-input
      v-model:value="editingNotes"
      type="textarea"
      :placeholder="t('keys.enterNotes')"
      :rows="3"
      maxlength="255"
      show-count
    />
    <template #action>
      <n-button @click="notesDialogShow = false">{{ t("common.cancel") }}</n-button>
      <n-button type="primary" @click="saveKeyNotes">{{ t("common.save") }}</n-button>
    </template>
  </n-modal>
</template>

<style scoped>
.key-table-container {
  background: var(--card-bg-solid);
  border-radius: 8px;
  box-shadow: var(--shadow-md);
  border: 1px solid var(--border-color);
  overflow: hidden;
  height: 100%;
  display: flex;
  flex-direction: column;
}

.toolbar {
  display: flex;
  justify-content: space-between;
  align-items: center;
  padding: 16px;
  background: var(--card-bg-solid);
  border-bottom: 1px solid var(--border-color);
  flex-shrink: 0;
  gap: 16px;
  min-height: 64px;
}

.toolbar :deep(.n-button) {
  font-weight: 500;
}

<<<<<<< HEAD
/* 搜索输入框样式 */
.toolbar :deep(.n-input-group) {
  box-shadow: 0 1px 2px rgba(0, 0, 0, 0.05);
}

/* 模式切换开关样式 */
.mode-switch-container {
  display: flex;
  align-items: center;
}

.mode-switch {
  display: flex;
  background: var(--bg-secondary);
  border-radius: 20px;
  padding: 2px;
  position: relative;
  border: 1px solid var(--border-color);
  transition: all 0.3s ease;
}

.mode-switch.mode-status-code {
  background: var(--error-bg);
  border-color: var(--error-border);
}

.mode-option {
  display: flex;
  align-items: center;
  gap: 4px;
  padding: 4px 10px;
  border-radius: 16px;
  cursor: pointer;
  font-size: 12px;
  color: var(--text-secondary);
  transition: all 0.3s ease;
  z-index: 2;
  position: relative;
  white-space: nowrap;
}

.mode-option.active {
  color: white;
  font-weight: 500;
}

.mode-switch:not(.mode-status-code) .mode-option:first-child.active {
  background: var(--primary-color);
  box-shadow: 0 2px 4px rgba(0, 123, 255, 0.3);
}

.mode-switch.mode-status-code .mode-option:last-child.active {
  background: var(--error-color);
  box-shadow: 0 2px 4px rgba(220, 53, 69, 0.3);
}

.mode-option:hover:not(.active) {
  background: rgba(255, 255, 255, 0.1);
  color: var(--text-primary);
}

/* 暗黑模式下的输入框 */
:root.dark .toolbar :deep(.n-input-group) {
  box-shadow: 0 1px 2px rgba(0, 0, 0, 0.2);
}

=======
>>>>>>> 9efcb8a6
.toolbar-left {
  display: flex;
  gap: 8px;
  flex-shrink: 0;
}

.toolbar-right {
  display: flex;
  gap: 12px;
  align-items: center;
  flex: 1;
  justify-content: flex-end;
  min-width: 0;
}

.filter-group {
  display: flex;
  align-items: center;
  gap: 8px;
}

.more-actions {
  position: relative;
}

.more-menu {
  position: absolute;
  top: 100%;
  right: 0;
  background: var(--card-bg-solid);
  border: 1px solid var(--border-color);
  border-radius: 6px;
  box-shadow: var(--shadow-lg);
  min-width: 180px;
  z-index: 1000;
  overflow: hidden;
}

.menu-item {
  display: block;
  width: 100%;
  padding: 8px 12px;
  border: none;
  background: none;
  text-align: left;
  cursor: pointer;
  font-size: 14px;
  color: #333;
  transition: background-color 0.2s;
}

.menu-item:hover {
  background: #f8f9fa;
}

.menu-item.danger {
  color: #dc3545;
}

.menu-item.danger:hover {
  background: #f8d7da;
}

.menu-divider {
  height: 1px;
  background: #e9ecef;
  margin: 4px 0;
}

.btn {
  padding: 6px 12px;
  border: none;
  border-radius: 4px;
  cursor: pointer;
  font-size: 14px;
  transition: all 0.2s;
  white-space: nowrap;
}

.btn-sm {
  padding: 4px 8px;
  font-size: 12px;
}

.btn:disabled {
  opacity: 0.6;
  cursor: not-allowed;
}

.btn-primary {
  background: #007bff;
  color: white;
}

.btn-primary:hover:not(:disabled) {
  background: #0056b3;
}

.btn-secondary {
  background: #6c757d;
  color: white;
}

.btn-secondary:hover:not(:disabled) {
  background: #545b62;
}

.more-icon {
  font-size: 16px;
  font-weight: bold;
}

.filter-select,
.search-input,
.page-size-select {
  padding: 4px 8px;
  border: 1px solid #ced4da;
  border-radius: 4px;
  font-size: 12px;
}

.search-input {
  width: 180px;
}

.filter-select:focus,
.search-input:focus,
.page-size-select:focus {
  outline: none;
  border-color: #007bff;
  box-shadow: 0 0 0 2px rgba(0, 123, 255, 0.25);
}

/* 密钥卡片网格 */
.keys-grid-container {
  flex: 1;
  overflow-y: auto;
  padding: 16px;
}

.keys-grid {
  display: grid;
  grid-template-columns: repeat(auto-fill, minmax(280px, 1fr));
  gap: 16px;
}

.key-card {
  background: var(--card-bg-solid);
  border: 1px solid var(--border-color);
  border-radius: 8px;
  padding: 14px;
  transition: all 0.2s;
  display: flex;
  flex-direction: column;
  gap: 10px;
  box-shadow: 0 1px 3px rgba(0, 0, 0, 0.05);
  position: relative;
}

.key-card:hover {
  box-shadow: var(--shadow-md);
  transform: translateY(-1px);
}

/* 状态相关样式 */
.key-card.status-valid {
  border-color: var(--success-border);
  background: var(--success-bg);
  border-width: 1.5px;
}

.key-card.status-invalid {
  border-color: var(--invalid-border);
  background: var(--card-bg-solid);
  opacity: 0.85;
}

.key-card.status-error {
  border-color: var(--error-border);
  background: var(--error-bg);
}

/* 主要信息行 */
.key-main {
  display: flex;
  justify-content: space-between;
  align-items: center;
  gap: 8px;
}

.key-section {
  display: flex;
  align-items: center;
  gap: 8px;
  flex: 1;
  min-width: 0;
}

/* 底部统计和按钮行 */
.key-bottom {
  display: flex;
  justify-content: space-between;
  align-items: center;
  gap: 8px;
}

.key-stats {
  display: flex;
  gap: 8px;
  font-size: 12px;
  overflow: hidden;
  color: var(--text-secondary);
  flex: 1;
  min-width: 0;
}

.stat-item {
  white-space: nowrap;
  color: var(--text-secondary);
}

.stat-item strong {
  color: var(--text-primary);
  font-weight: 600;
}

.key-actions {
  flex-shrink: 0;
  &:deep(.n-button) {
    padding: 0 4px;
  }
}

.key-text {
  font-family: "SFMono-Regular", Consolas, "Liberation Mono", Menlo, Courier, monospace;
  font-weight: 500;
  flex: 1;
  min-width: 0;
  overflow: hidden;
  white-space: nowrap;
}

/* 浅色主题 */
:root:not(.dark) .key-text {
  color: #495057;
  background: #f8f9fa;
}

/* 暗黑主题 */
:root.dark .key-text {
  color: var(--text-primary);
  background: var(--bg-tertiary);
}

:deep(.n-input__input-el) {
  font-family: "SFMono-Regular", Consolas, "Liberation Mono", Menlo, Courier, monospace;
  font-size: 13px;
}

.quick-actions {
  display: flex;
  gap: 4px;
  flex-shrink: 0;
}

.quick-btn {
  padding: 4px 6px;
  border: none;
  background: transparent;
  cursor: pointer;
  border-radius: 3px;
  font-size: 12px;
  transition: background-color 0.2s;
}

/* 浅色主题 */
:root:not(.dark) .quick-btn:hover {
  background: #e9ecef;
}

/* 暗黑主题 */
:root.dark .quick-btn:hover {
  background: var(--bg-tertiary);
}

/* 统计信息行 */

.status-code-badge {
  position: absolute;
  top: -8px;
  left: -8px;
  z-index: 100;
  animation: fadeInScale 0.3s ease-out;
}

@keyframes fadeInScale {
  0% {
    opacity: 0;
    transform: scale(0.8) translateY(-2px);
  }
  100% {
    opacity: 1;
    transform: scale(1) translateY(0);
  }
}

.action-btn {
  padding: 2px 6px;
  border: 1px solid var(--border-color);
  background: var(--card-bg-solid);
  border-radius: 3px;
  cursor: pointer;
  font-size: 10px;
  font-weight: 500;
  transition: all 0.2s;
  white-space: nowrap;
  color: var(--text-primary);
}

.action-btn:hover {
  background: var(--bg-secondary);
}

.action-btn.primary {
  border-color: var(--primary-color);
  color: var(--primary-color);
}

.action-btn.primary:hover {
  background: var(--primary-color);
  color: white;
}

.action-btn.secondary {
  border-color: #6c757d;
  color: #6c757d;
}

.action-btn.secondary:hover {
  background: #6c757d;
  color: white;
}

.action-btn.danger {
  border-color: #dc3545;
  color: #dc3545;
}

.action-btn.danger:hover {
  background: #dc3545;
  color: white;
}

/* 加载和空状态 */
.loading-state,
.empty-state {
  display: flex;
  justify-content: center;
  align-items: center;
  height: 200px;
  color: #6c757d;
}

.loading-spinner {
  font-size: 14px;
}

.empty-text {
  font-size: 14px;
}

/* 分页 */
.pagination-container {
  display: flex;
  justify-content: space-between;
  align-items: center;
  padding: 12px 16px;
  background: var(--card-bg-solid);
  border-top: 1px solid var(--border-color);
  flex-shrink: 0;
  border-radius: 0 0 8px 8px;
}

.pagination-info {
  display: flex;
  align-items: center;
  gap: 12px;
  font-size: 12px;
  color: var(--text-secondary);
}

.pagination-controls {
  display: flex;
  align-items: center;
  gap: 12px;
}

.page-info {
  font-size: 12px;
  color: var(--text-secondary);
}

@media (max-width: 768px) {
  .toolbar {
    flex-direction: column;
    align-items: stretch;
    gap: 12px;
  }

  .toolbar-left,
  .toolbar-right {
    width: 100%;
    justify-content: space-between;
  }

  .toolbar-right .n-space {
    width: 100%;
    justify-content: space-between;
  }
}
</style><|MERGE_RESOLUTION|>--- conflicted
+++ resolved
@@ -994,7 +994,6 @@
   font-weight: 500;
 }
 
-<<<<<<< HEAD
 /* 搜索输入框样式 */
 .toolbar :deep(.n-input-group) {
   box-shadow: 0 1px 2px rgba(0, 0, 0, 0.05);
@@ -1061,8 +1060,6 @@
   box-shadow: 0 1px 2px rgba(0, 0, 0, 0.2);
 }
 
-=======
->>>>>>> 9efcb8a6
 .toolbar-left {
   display: flex;
   gap: 8px;
