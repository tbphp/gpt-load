--- conflicted
+++ resolved
@@ -13,6 +13,7 @@
   NInput,
   NInputNumber,
   NSpace,
+  NSwitch,
   NSwitch,
   NTooltip,
   useMessage,
@@ -39,7 +40,6 @@
 }
 
 function initForm() {
-<<<<<<< HEAD
   form.value = settingList.value.reduce(
     (acc: Record<string, string | number | boolean>, category) => {
       category.settings?.forEach(setting => {
@@ -49,14 +49,6 @@
     },
     {}
   );
-=======
-  form.value = settingList.value.reduce((acc: Record<string, string | number | boolean>, category) => {
-    category.settings?.forEach(setting => {
-      acc[setting.key] = setting.value;
-    });
-    return acc;
-  }, {});
->>>>>>> 19988f83
 }
 
 async function handleSubmit() {
