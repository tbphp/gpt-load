--- conflicted
+++ resolved
@@ -762,21 +762,12 @@
                   <template #trigger>
                     <n-input-number
                       v-model:value="upstream.weight"
-<<<<<<< HEAD
                       :min="0"
-                      placeholder="权重"
-                      style="width: 100%"
-                    />
-                  </template>
-                  负载均衡权重，数值越大被选中的概率越高。例如：权重为2的上游被选中的概率是权重为1的两倍。（设置为0可以暂时禁用该上游，而不需要删除它；请至少保留一个权重大于0的上游）
-=======
-                      :min="1"
                       :placeholder="t('keys.weight')"
                       style="width: 100%"
                     />
                   </template>
                   {{ t("keys.weightTooltip") }}
->>>>>>> 84d63119
                 </n-tooltip>
               </div>
               <div class="upstream-actions">
