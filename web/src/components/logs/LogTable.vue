--- conflicted
+++ resolved
@@ -2,7 +2,6 @@
 import { logApi } from "@/api/logs";
 import type { LogFilter, RequestLog } from "@/types/models";
 import { maskKey } from "@/utils/display";
-<<<<<<< HEAD
 import {
   DocumentTextOutline,
   DownloadOutline,
@@ -10,9 +9,6 @@
   EyeOutline,
   Search,
 } from "@vicons/ionicons5";
-=======
-import { DownloadOutline, EyeOffOutline, EyeOutline, Search, DocumentTextOutline } from "@vicons/ionicons5";
->>>>>>> 19988f83
 import {
   NButton,
   NCard,
@@ -133,13 +129,9 @@
 };
 
 const formatJsonString = (jsonStr: string) => {
-<<<<<<< HEAD
   if (!jsonStr) {
     return "";
   }
-=======
-  if (!jsonStr) return "";
->>>>>>> 19988f83
   try {
     return JSON.stringify(JSON.parse(jsonStr), null, 2);
   } catch {
@@ -244,19 +236,11 @@
           size: "small",
           type: "primary",
           ghost: true,
-<<<<<<< HEAD
           onClick: () => viewLogDetails(row),
         },
         {
           icon: () => h(NIcon, null, { default: () => h(DocumentTextOutline) }),
           default: () => "详情",
-=======
-          onClick: () => viewLogDetails(row)
-        },
-        {
-          icon: () => h(NIcon, null, { default: () => h(DocumentTextOutline) }),
-          default: () => "详情"
->>>>>>> 19988f83
         }
       ),
   },
@@ -463,16 +447,12 @@
     </n-space>
 
     <!-- 详情模态框 -->
-<<<<<<< HEAD
     <n-modal
       v-model:show="showDetailModal"
       preset="card"
       style="width: 90%; max-width: 1200px"
       title="请求详情"
     >
-=======
-    <n-modal v-model:show="showDetailModal" preset="card" style="width: 90%; max-width: 1200px;" title="请求详情">
->>>>>>> 19988f83
       <div v-if="selectedLog">
         <n-space vertical size="large">
           <!-- 基本信息 -->
@@ -485,11 +465,7 @@
               <div class="detail-item">
                 <span class="detail-label">状态:</span>
                 <n-tag :type="selectedLog.is_success ? 'success' : 'error'" size="small">
-<<<<<<< HEAD
                   {{ selectedLog.is_success ? "成功" : "失败" }}
-=======
-                  {{ selectedLog.is_success ? '成功' : '失败' }}
->>>>>>> 19988f83
                 </n-tag>
               </div>
               <div class="detail-item">
@@ -515,11 +491,7 @@
               <div class="detail-item">
                 <span class="detail-label">类型:</span>
                 <n-tag :type="selectedLog.is_stream ? 'info' : 'default'" size="small">
-<<<<<<< HEAD
                   {{ selectedLog.is_stream ? "流式" : "非流式" }}
-=======
-                  {{ selectedLog.is_stream ? '流式' : '非流式' }}
->>>>>>> 19988f83
                 </n-tag>
               </div>
             </div>
@@ -529,31 +501,17 @@
           <n-card title="请求和响应内容" size="small">
             <n-tabs type="line" animated>
               <n-tab-pane name="request" tab="请求内容">
-<<<<<<< HEAD
                 <div
                   v-if="!selectedLog.request_body"
                   style="text-align: center; color: #999; padding: 20px"
                 >
                   未记录请求内容
-=======
-                <div v-if="!selectedLog.request_body" style="text-align: center; color: #999; padding: 20px;">
-                  <template v-if="selectedLog.body_log_status === 'system_disabled'">
-                    未记录请求内容（系统设置中已关闭请求体记录功能）
-                  </template>
-                  <template v-else-if="selectedLog.body_log_status === 'group_disabled'">
-                    未记录请求内容（此分组已禁用请求体记录功能）
-                  </template>
-                  <template v-else>
-                    未记录请求内容
-                  </template>
->>>>>>> 19988f83
                 </div>
                 <n-code
                   v-else
                   :code="formatJsonString(selectedLog.request_body)"
                   language="json"
                   show-line-numbers
-<<<<<<< HEAD
                   style="max-height: 400px; overflow-y: auto"
                 />
               </n-tab-pane>
@@ -563,33 +521,13 @@
                   style="text-align: center; color: #999; padding: 20px"
                 >
                   未记录响应内容
-=======
-                  style="max-height: 400px; overflow-y: auto;"
-                />
-              </n-tab-pane>
-              <n-tab-pane name="response" tab="响应内容">
-                <div v-if="!selectedLog.response_body" style="text-align: center; color: #999; padding: 20px;">
-                  <template v-if="selectedLog.body_log_status === 'system_disabled'">
-                    未记录响应内容（系统设置中已关闭响应体记录功能）
-                  </template>
-                  <template v-else-if="selectedLog.body_log_status === 'group_disabled'">
-                    未记录响应内容（此分组已禁用响应体记录功能）
-                  </template>
-                  <template v-else>
-                    未记录响应内容
-                  </template>
->>>>>>> 19988f83
                 </div>
                 <n-code
                   v-else
                   :code="formatJsonString(selectedLog.response_body)"
                   language="json"
                   show-line-numbers
-<<<<<<< HEAD
                   style="max-height: 400px; overflow-y: auto"
-=======
-                  style="max-height: 400px; overflow-y: auto;"
->>>>>>> 19988f83
                 />
               </n-tab-pane>
             </n-tabs>
@@ -600,11 +538,7 @@
             <n-code
               :code="selectedLog.error_message"
               language="text"
-<<<<<<< HEAD
               style="max-height: 200px; overflow-y: auto"
-=======
-              style="max-height: 200px; overflow-y: auto;"
->>>>>>> 19988f83
             />
           </n-card>
         </n-space>
