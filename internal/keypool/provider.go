package keypool

import (
	"errors"
	"fmt"
	"gpt-load/internal/config"
	"gpt-load/internal/encryption"
	app_errors "gpt-load/internal/errors"
	"gpt-load/internal/models"
	"gpt-load/internal/store"
	"math/rand"
	"strconv"
	"strings"
	"time"

	"github.com/sirupsen/logrus"
	"gorm.io/gorm"
)

// Constants for better code organization
const (
	// Retry configuration
	maxRetries    = 3
	baseDelay     = 50 * time.Millisecond
	maxJitter     = 150 * time.Millisecond

	// Batch processing
	defaultBatchSize = 1000

	// Redis key patterns
	activeKeysPattern = "group:%d:active_keys"
	keyHashPattern    = "key:%d"
	initFlagKey       = "initialization:db_keys_loaded"

	// Status code parsing patterns
	statusPrefix = "[status "
	statusSuffix = "]"
	statusOffset = 8 // len("[status ")
)

type KeyProvider struct {
	db              *gorm.DB
	store           store.Store
	settingsManager *config.SystemSettingsManager
	encryptionSvc   encryption.Service
}

// NewProvider 创建一个新的 KeyProvider 实例。
func NewProvider(db *gorm.DB, store store.Store, settingsManager *config.SystemSettingsManager, encryptionSvc encryption.Service) *KeyProvider {
	return &KeyProvider{
		db:              db,
		store:           store,
		settingsManager: settingsManager,
		encryptionSvc:   encryptionSvc,
	}
}

// SelectKey 为指定的分组原子性地选择并轮换一个可用的 APIKey。
func (p *KeyProvider) SelectKey(groupID uint) (*models.APIKey, error) {
	activeKeysListKey := fmt.Sprintf(activeKeysPattern, groupID)

	// 1. Atomically rotate the key ID from the list
	keyIDStr, err := p.store.Rotate(activeKeysListKey)
	if err != nil {
		if errors.Is(err, store.ErrNotFound) {
			return nil, app_errors.ErrNoActiveKeys
		}
		return nil, fmt.Errorf("failed to rotate key from store: %w", err)
	}

	keyID, err := strconv.ParseUint(keyIDStr, 10, 64)
	if err != nil {
		return nil, fmt.Errorf("failed to parse key ID '%s': %w", keyIDStr, err)
	}

	// 2. Get key details from HASH
	keyHashKey := fmt.Sprintf(keyHashPattern, keyID)
	keyDetails, err := p.store.HGetAll(keyHashKey)
	if err != nil {
		return nil, fmt.Errorf("failed to get key details for key ID %d: %w", keyID, err)
	}

	// 3. Manually unmarshal the map into an APIKey struct with error handling
	failureCount, err := strconv.ParseInt(keyDetails["failure_count"], 10, 64)
	if err != nil {
		failureCount = 0 // Default to 0 on parse error
	}
	createdAt, err := strconv.ParseInt(keyDetails["created_at"], 10, 64)
	if err != nil {
		createdAt = time.Now().Unix() // Default to current time
	}

<<<<<<< HEAD
	// Initialize struct with required fields only to reduce memory footprint
=======
	// Decrypt the key value for use by channels
	encryptedKeyValue := keyDetails["key_string"]
	decryptedKeyValue, err := p.encryptionSvc.Decrypt(encryptedKeyValue)
	if err != nil {
		// If decryption fails, try to use the value as-is (backward compatibility for unencrypted keys)
		logrus.WithFields(logrus.Fields{
			"keyID": keyID,
			"error": err,
		}).Debug("Failed to decrypt key value, using as-is for backward compatibility")
		decryptedKeyValue = encryptedKeyValue
	}

>>>>>>> 0ea2d20d
	apiKey := &models.APIKey{
		ID:           uint(keyID),
		KeyValue:     decryptedKeyValue,
		Status:       keyDetails["status"],
		FailureCount: failureCount,
		GroupID:      groupID,
		CreatedAt:    time.Unix(createdAt, 0),
	}

	// Check blacklist threshold - get current effective config for the group
	// Use Select to only fetch the required fields
	var group models.Group
	if err := p.db.Select("id, config").Where("id = ?", groupID).First(&group).Error; err != nil {
		return nil, fmt.Errorf("failed to get group info for group %d: %w", groupID, err)
	}

	effectiveConfig := p.settingsManager.GetEffectiveConfig(group.Config)
	isBlacklisted := effectiveConfig.BlacklistThreshold > 0 && failureCount >= int64(effectiveConfig.BlacklistThreshold)

	if isBlacklisted {
		logrus.WithFields(logrus.Fields{
			"keyID":        keyID,
			"groupID":      groupID,
			"failureCount": failureCount,
			"threshold":    effectiveConfig.BlacklistThreshold,
			"status":       keyDetails["status"],
		}).Debug("Blacklisted key selected from active pool, this should not happen")

		// The key is blacklisted, don't use it for requests
		// This is a safety mechanism in case the key wasn't properly removed from active pool
		return nil, app_errors.ErrNoActiveKeys
	}

	return apiKey, nil
}

// UpdateStatus 异步地提交一个 Key 状态更新任务。
// Uses goroutine with panic recovery for better stability
func (p *KeyProvider) UpdateStatus(apiKey *models.APIKey, group *models.Group, isSuccess bool, errorMessage string) {
	go func() {
		defer func() {
			if r := recover(); r != nil {
				logrus.WithFields(logrus.Fields{
					"keyID":   apiKey.ID,
					"groupID": group.ID,
					"panic":   r,
				}).Error("Panic in UpdateStatus goroutine")
			}
		}()
		keyHashKey := fmt.Sprintf("key:%d", apiKey.ID)
		activeKeysListKey := fmt.Sprintf("group:%d:active_keys", group.ID)

		if isSuccess {
			if err := p.handleSuccess(apiKey.ID, keyHashKey, activeKeysListKey); err != nil {
				logrus.WithFields(logrus.Fields{"keyID": apiKey.ID, "error": err}).Error("Failed to handle key success")
			}
		} else {
			if app_errors.IsUnCounted(errorMessage) {
				logrus.WithFields(logrus.Fields{
					"keyID": apiKey.ID,
					"error": errorMessage,
				}).Debug("Uncounted error, skipping failure handling")
			} else {
				if err := p.handleFailure(apiKey, group, keyHashKey, activeKeysListKey, errorMessage); err != nil {
					logrus.WithFields(logrus.Fields{"keyID": apiKey.ID, "error": err}).Error("Failed to handle key failure")
				}
			}
		}
	}()
}

// executeTransactionWithRetry wraps a database transaction with a retry mechanism.
func (p *KeyProvider) executeTransactionWithRetry(operation func(tx *gorm.DB) error) error {
	var err error

	for i := range maxRetries {
		err = p.db.Transaction(operation)
		if err == nil {
			return nil
		}

		if strings.Contains(err.Error(), "database is locked") {
			jitter := time.Duration(rand.Intn(int(maxJitter)))
			totalDelay := baseDelay + jitter
			logrus.Debugf("Database is locked, retrying in %v... (attempt %d/%d)", totalDelay, i+1, maxRetries)
			time.Sleep(totalDelay)
			continue
		}

		break
	}

	return err
}

// ParseStatusCodeFromMessage extracts status code from error message like "[status 429] ..."
func ParseStatusCodeFromMessage(errorMessage string) (int, string) {
	// Look for pattern: [status XXX] where XXX is the status code
	start := strings.Index(errorMessage, statusPrefix)
	if start == -1 {
		logrus.Debugf("No status code found in error message: %s", errorMessage)
		return 0, errorMessage
	}

	end := strings.Index(errorMessage[start:], statusSuffix)
	if end == -1 {
		logrus.Debugf("Status code bracket not found in error message: %s", errorMessage)
		return 0, errorMessage
	}

	statusPart := errorMessage[start+statusOffset : start+end]
	statusCode, err := strconv.Atoi(strings.TrimSpace(statusPart))
	if err != nil {
		logrus.Debugf("Failed to parse status code '%s' in error message: %s", statusPart, errorMessage)
		return 0, errorMessage
	}

	// Remove the status code part from the message for cleaner logging
	// Use string builder for efficient concatenation
	var sb strings.Builder
	sb.Grow(len(errorMessage)) // Pre-allocate capacity
	sb.WriteString(errorMessage[:start])
	sb.WriteString(errorMessage[start+end+1:])
	messageWithoutStatus := strings.TrimSpace(sb.String())
	logrus.Debugf("Parsed status code %d from error message", statusCode)
	return statusCode, messageWithoutStatus
}

// MapStatusCode maps HTTP status codes to key status constants
func MapStatusCode(statusCode int, currentStatus string) string {
	if statusCode == 0 {
		return currentStatus // Keep current status for network errors
	}

	// 2xx codes: always active
	if statusCode >= 200 && statusCode < 300 {
		return models.KeyStatusActive
	}

	// Specific status code mappings
	switch statusCode {
	case 429:
		logrus.Debugf("Mapping status code %d to rate_limited", statusCode)
		return models.KeyStatusRateLimited
	case 400:
		logrus.Debugf("Mapping status code %d to bad_request", statusCode)
		return models.KeyStatusBadRequest
	case 401:
		logrus.Debugf("Mapping status code %d to auth_failed", statusCode)
		return models.KeyStatusAuthFailed
	case 403:
		logrus.Debugf("Mapping status code %d to forbidden", statusCode)
		return models.KeyStatusForbidden
	case 404:
		logrus.Debugf("Mapping status code %d to auth_failed (404 treated as auth failure)", statusCode)
		return models.KeyStatusAuthFailed // 404 for API keys is usually auth failure
	default:
		// 4xx errors: authentication/authorization/issue
		if statusCode >= 400 && statusCode < 500 {
			logrus.Debugf("Mapping status code %d to invalid (4xx error)", statusCode)
			return models.KeyStatusInvalid
		}
		// 5xx errors: server errors
		if statusCode >= 500 && statusCode < 600 {
			logrus.Debugf("Mapping status code %d to server_error", statusCode)
			return models.KeyStatusServerError
		}
		// Unknown cases
		logrus.Debugf("Mapping unknown status code %d to invalid", statusCode)
		return models.KeyStatusInvalid
	}
}

func (p *KeyProvider) handleSuccess(keyID uint, keyHashKey, activeKeysListKey string) error {
	keyDetails, err := p.store.HGetAll(keyHashKey)
	if err != nil {
		return fmt.Errorf("failed to get key details from store: %w", err)
	}

	failureCount, _ := strconv.ParseInt(keyDetails["failure_count"], 10, 64)
	currentStatus := keyDetails["status"]

	// If already active with zero failures, no need to update
	if failureCount == 0 && currentStatus == models.KeyStatusActive {
		return nil
	}

	return p.executeTransactionWithRetry(func(tx *gorm.DB) error {
		var key models.APIKey
		if err := tx.Set("gorm:query_option", "FOR UPDATE").First(&key, keyID).Error; err != nil {
			return fmt.Errorf("failed to lock key %d for update: %w", keyID, err)
		}

		updates := map[string]any{"failure_count": 0}
		if currentStatus != models.KeyStatusActive {
			updates["status"] = models.KeyStatusActive
		}

		if err := tx.Model(&key).Updates(updates).Error; err != nil {
			return fmt.Errorf("failed to update key in DB: %w", err)
		}

		if err := p.store.HSet(keyHashKey, updates); err != nil {
			return fmt.Errorf("failed to update key details in store: %w", err)
		}

		if currentStatus != models.KeyStatusActive {
			logrus.WithField("keyID", keyID).Debug("Key has recovered and is being restored to active pool.")
			if err := p.store.LRem(activeKeysListKey, 0, keyID); err != nil {
				return fmt.Errorf("failed to LRem key before LPush on recovery: %w", err)
			}
			if err := p.store.LPush(activeKeysListKey, keyID); err != nil {
				return fmt.Errorf("failed to LPush key back to active list: %w", err)
			}
		}

		return nil
	})
}

// helper function to remove key from active pool if it's not active status
func (p *KeyProvider) removeFromActivePoolIfNeeded(status string, keyHashKey, activeKeysListKey string, keyID uint) error {
	// Only active keys should be in the active pool
	if status != models.KeyStatusActive {
		if err := p.store.LRem(activeKeysListKey, 0, keyID); err != nil {
			logrus.WithFields(logrus.Fields{"keyID": keyID, "status": status}).Error("Failed to remove key from active pool")
		}
		// Update store status
		if err := p.store.HSet(keyHashKey, map[string]any{"status": status}); err != nil {
			return fmt.Errorf("failed to update key status to %s in store: %w", status, err)
		}
	}
	return nil
}

func (p *KeyProvider) handleFailure(apiKey *models.APIKey, group *models.Group, keyHashKey, activeKeysListKey string, errorMessage string) error {
	keyDetails, err := p.store.HGetAll(keyHashKey)
	if err != nil {
		return fmt.Errorf("failed to get key details from store: %w", err)
	}

	// Parse status code from error message and map to new status
	statusCode, cleanErrorMessage := ParseStatusCodeFromMessage(errorMessage)
	newStatus := MapStatusCode(statusCode, keyDetails["status"])

	// If status is invalid/same or blacklisted threshold reached, use invalid
	currentStatus := keyDetails["status"]
	failureCount, _ := strconv.ParseInt(keyDetails["failure_count"], 10, 64)
	blacklistThreshold := group.EffectiveConfig.BlacklistThreshold

	// Check if key should be blacklisted (reached failure threshold)
	newFailureCount := failureCount + 1
	shouldBlacklist := blacklistThreshold > 0 && newFailureCount >= int64(blacklistThreshold)

	// Don't override the status based on HTTP code even if blacklisted.
	// The blacklist affects routing, not the status classification.
	if shouldBlacklist {
		logrus.WithFields(logrus.Fields{
			"keyID":      apiKey.ID,
			"threshold":  blacklistThreshold,
			"statusCode": statusCode,
			"newStatus":  newStatus,
		}).Debug("Key reached blacklist threshold, but keeping status based on HTTP code")
	}

	return p.executeTransactionWithRetry(func(tx *gorm.DB) error {
		var key models.APIKey
		if err := tx.Set("gorm:query_option", "FOR UPDATE").First(&key, apiKey.ID).Error; err != nil {
			return fmt.Errorf("failed to lock key %d for update: %w", apiKey.ID, err)
		}

		updates := map[string]any{"failure_count": newFailureCount}
		if newStatus != currentStatus {
			updates["status"] = newStatus
		}

		if err := tx.Model(&key).Updates(updates).Error; err != nil {
			return fmt.Errorf("failed to update key stats in DB: %w", err)
		}

		if _, err := p.store.HIncrBy(keyHashKey, "failure_count", 1); err != nil {
			return fmt.Errorf("failed to increment failure count in store: %w", err)
		}

		if shouldBlacklist {
			logrus.WithFields(logrus.Fields{
				"keyID":          apiKey.ID,
				"threshold":      blacklistThreshold,
				"finalStatus":    newStatus,
				"error":          cleanErrorMessage,
				"statusCode":     statusCode,
			}).Warn("Key has reached blacklist threshold, disabling.")
		} else if newStatus != currentStatus {
			logrus.WithFields(logrus.Fields{
				"keyID":        apiKey.ID,
				"oldStatus":    currentStatus,
				"newStatus":    newStatus,
				"error":        cleanErrorMessage,
				"statusCode":   statusCode,
			}).Info("Key status updated based on validation result")
		}

		// Handle active pool management based on new status
		if err := p.removeFromActivePoolIfNeeded(newStatus, keyHashKey, activeKeysListKey, apiKey.ID); err != nil {
			return err
		}

		return nil
	})
}

// LoadKeysFromDB 从数据库加载所有分组和密钥，并填充到 Store 中。
func (p *KeyProvider) LoadKeysFromDB() error {
<<<<<<< HEAD

	exists, err := p.store.Exists(initFlagKey)
	if err != nil {
		return fmt.Errorf("failed to check initialization flag: %w", err)
	}

	if exists {
		logrus.Debug("Keys have already been loaded into the store. Skipping.")
		return nil
	}

=======
>>>>>>> 0ea2d20d
	logrus.Debug("First time startup, loading keys from DB...")

	// 1. 分批从数据库加载并使用 Pipeline 写入 Redis
	allActiveKeyIDs := make(map[uint][]any, 16) // Pre-allocate with reasonable capacity
	batchSize := defaultBatchSize
	var batchKeys []*models.APIKey

	err := p.db.Model(&models.APIKey{}).FindInBatches(&batchKeys, batchSize, func(tx *gorm.DB, batch int) error {
		logrus.Debugf("Processing batch %d with %d keys...", batch, len(batchKeys))

		var pipeline store.Pipeliner
		if redisStore, ok := p.store.(store.RedisPipeliner); ok {
			pipeline = redisStore.Pipeline()
		}

		for _, key := range batchKeys {
			keyHashKey := fmt.Sprintf("key:%d", key.ID)
			keyDetails := p.apiKeyToMap(key)

			if pipeline != nil {
				pipeline.HSet(keyHashKey, keyDetails)
			} else {
				if err := p.store.HSet(keyHashKey, keyDetails); err != nil {
					logrus.WithFields(logrus.Fields{"keyID": key.ID, "error": err}).Error("Failed to HSet key details")
				}
			}

			if key.Status == models.KeyStatusActive {
				allActiveKeyIDs[key.GroupID] = append(allActiveKeyIDs[key.GroupID], key.ID)
			}
		}

		if pipeline != nil {
			if err := pipeline.Exec(); err != nil {
				return fmt.Errorf("failed to execute pipeline for batch %d: %w", batch, err)
			}
		}
		return nil
	}).Error

	if err != nil {
		return fmt.Errorf("failed during batch processing of keys: %w", err)
	}

	// 2. 更新所有分组的 active_keys 列表
	logrus.Info("Updating active key lists for all groups...")
	for groupID, activeIDs := range allActiveKeyIDs {
		if len(activeIDs) > 0 {
			activeKeysListKey := fmt.Sprintf(activeKeysPattern, groupID)
			p.store.Delete(activeKeysListKey)
			if err := p.store.LPush(activeKeysListKey, activeIDs...); err != nil {
				logrus.WithFields(logrus.Fields{"groupID": groupID, "error": err}).Error("Failed to LPush active keys for group")
			}
		}
	}

	return nil
}

// AddKeys 批量添加新的 Key 到池和数据库中。
func (p *KeyProvider) AddKeys(groupID uint, keys []models.APIKey) error {
	if len(keys) == 0 {
		return nil
	}

	err := p.db.Transaction(func(tx *gorm.DB) error {
		if err := tx.Create(&keys).Error; err != nil {
			return err
		}

		for _, key := range keys {
			if err := p.addKeyToStore(&key); err != nil {
				logrus.WithFields(logrus.Fields{"keyID": key.ID, "error": err}).Error("Failed to add key to store after DB creation, rolling back transaction")
				return err
			}
		}
		return nil
	})

	return err
}

// RemoveKeys 批量从池和数据库中移除 Key。
func (p *KeyProvider) RemoveKeys(groupID uint, keyValues []string) (int64, error) {
	if len(keyValues) == 0 {
		return 0, nil
	}

	var keysToDelete []models.APIKey
	var deletedCount int64

	err := p.db.Transaction(func(tx *gorm.DB) error {
		var keyHashes []string
		for _, keyValue := range keyValues {
			keyHash := p.encryptionSvc.Hash(keyValue)
			if keyHash != "" {
				keyHashes = append(keyHashes, keyHash)
			}
		}

		if len(keyHashes) == 0 {
			return nil
		}

		if err := tx.Where("group_id = ? AND key_hash IN ?", groupID, keyHashes).Find(&keysToDelete).Error; err != nil {
			return err
		}

		if len(keysToDelete) == 0 {
			return nil
		}

		keyIDsToDelete := pluckIDs(keysToDelete)

		result := tx.Where("id IN ?", keyIDsToDelete).Delete(&models.APIKey{})
		if result.Error != nil {
			return result.Error
		}
		deletedCount = result.RowsAffected

		for _, key := range keysToDelete {
			if err := p.removeKeyFromStore(key.ID, key.GroupID); err != nil {
				logrus.WithFields(logrus.Fields{"keyID": key.ID, "error": err}).Error("Failed to remove key from store after DB deletion, rolling back transaction")
				return err
			}
		}

		return nil
	})

	return deletedCount, err
}

// RestoreKeys 恢复组内所有无效的 Key。
func (p *KeyProvider) RestoreKeys(groupID uint) (int64, error) {
	var invalidKeys []models.APIKey
	var restoredCount int64

	err := p.db.Transaction(func(tx *gorm.DB) error {
		if err := tx.Where("group_id = ? AND status = ?", groupID, models.KeyStatusInvalid).Find(&invalidKeys).Error; err != nil {
			return err
		}

		if len(invalidKeys) == 0 {
			return nil
		}

		updates := map[string]any{
			"status":        models.KeyStatusActive,
			"failure_count": 0,
		}
		result := tx.Model(&models.APIKey{}).Where("group_id = ? AND status = ?", groupID, models.KeyStatusInvalid).Updates(updates)
		if result.Error != nil {
			return result.Error
		}
		restoredCount = result.RowsAffected

		for _, key := range invalidKeys {
			key.Status = models.KeyStatusActive
			key.FailureCount = 0
			if err := p.addKeyToStore(&key); err != nil {
				logrus.WithFields(logrus.Fields{"keyID": key.ID, "error": err}).Error("Failed to restore key in store after DB update, rolling back transaction")
				return err
			}
		}
		return nil
	})

	return restoredCount, err
}

// RestoreMultipleKeys 恢复指定的 Key。
func (p *KeyProvider) RestoreMultipleKeys(groupID uint, keyValues []string) (int64, error) {
	if len(keyValues) == 0 {
		return 0, nil
	}

	var keysToRestore []models.APIKey
	var restoredCount int64

	err := p.db.Transaction(func(tx *gorm.DB) error {
<<<<<<< HEAD
		// 1. 查找要恢复的密钥 - 仅选择必要字段
		if err := tx.Select("id, key_value, group_id, status").Where("group_id = ? AND key_value IN ? AND status = ?", groupID, keyValues, models.KeyStatusInvalid).Find(&keysToRestore).Error; err != nil {
=======
		var keyHashes []string
		for _, keyValue := range keyValues {
			keyHash := p.encryptionSvc.Hash(keyValue)
			if keyHash != "" {
				keyHashes = append(keyHashes, keyHash)
			}
		}

		if len(keyHashes) == 0 {
			return nil
		}

		if err := tx.Where("group_id = ? AND key_hash IN ? AND status = ?", groupID, keyHashes, models.KeyStatusInvalid).Find(&keysToRestore).Error; err != nil {
>>>>>>> 0ea2d20d
			return err
		}

		if len(keysToRestore) == 0 {
			return nil
		}

		keyIDsToRestore := pluckIDs(keysToRestore)

		updates := map[string]any{
			"status":        models.KeyStatusActive,
			"failure_count": 0,
		}
		result := tx.Model(&models.APIKey{}).Where("id IN ?", keyIDsToRestore).Updates(updates)
		if result.Error != nil {
			return result.Error
		}
		restoredCount = result.RowsAffected

		for _, key := range keysToRestore {
			key.Status = models.KeyStatusActive
			key.FailureCount = 0
			if err := p.addKeyToStore(&key); err != nil {
				logrus.WithFields(logrus.Fields{"keyID": key.ID, "error": err}).Error("Failed to restore key in store after DB update")
				return err
			}
		}

		return nil
	})

	return restoredCount, err
}

// RemoveInvalidKeys 移除组内所有无效的 Key。
func (p *KeyProvider) RemoveInvalidKeys(groupID uint) (int64, error) {
	return p.removeKeysByStatus(groupID, models.KeyStatusInvalid)
}

// RemoveAllKeys 移除组内所有的 Key。
func (p *KeyProvider) RemoveAllKeys(groupID uint) (int64, error) {
	return p.removeKeysByStatus(groupID)
}

// removeKeysByStatus is a generic function to remove keys by status.
// If no status is provided, it removes all keys in the group.
func (p *KeyProvider) removeKeysByStatus(groupID uint, status ...string) (int64, error) {
	var keysToRemove []models.APIKey
	var removedCount int64

	err := p.db.Transaction(func(tx *gorm.DB) error {
		query := tx.Where("group_id = ?", groupID)
		if len(status) > 0 {
			query = query.Where("status IN ?", status)
		}

		if err := query.Find(&keysToRemove).Error; err != nil {
			return err
		}

		if len(keysToRemove) == 0 {
			return nil
		}

		deleteQuery := tx.Where("group_id = ?", groupID)
		if len(status) > 0 {
			deleteQuery = deleteQuery.Where("status IN ?", status)
		}
		result := deleteQuery.Delete(&models.APIKey{})
		if result.Error != nil {
			return result.Error
		}
		removedCount = result.RowsAffected

		for _, key := range keysToRemove {
			if err := p.removeKeyFromStore(key.ID, key.GroupID); err != nil {
				logrus.WithFields(logrus.Fields{"keyID": key.ID, "error": err}).Error("Failed to remove key from store after DB deletion, rolling back transaction")
				return err
			}
		}
		return nil
	})

	return removedCount, err
}

// RestoreKeysByStatus 恢复指定状态的密钥
func (p *KeyProvider) RestoreKeysByStatus(groupID uint, status string) (int64, error) {
	var keysToRestore []models.APIKey
	var restoredCount int64

	err := p.db.Transaction(func(tx *gorm.DB) error {
		// 1. 查找要恢复的密钥
		if err := tx.Where("group_id = ? AND status = ?", groupID, status).Find(&keysToRestore).Error; err != nil {
			return err
		}

		if len(keysToRestore) == 0 {
			return nil
		}

		keyIDsToRestore := pluckIDs(keysToRestore)

		// 2. 更新数据库中的状态
		updates := map[string]any{
			"status":        models.KeyStatusActive,
			"failure_count": 0,
		}
		result := tx.Model(&models.APIKey{}).Where("id IN ?", keyIDsToRestore).Updates(updates)
		if result.Error != nil {
			return result.Error
		}
		restoredCount = result.RowsAffected

		// 3. 将密钥添加回 Redis
		for _, key := range keysToRestore {
			key.Status = models.KeyStatusActive
			key.FailureCount = 0
			if err := p.addKeyToStore(&key); err != nil {
				logrus.WithFields(logrus.Fields{"keyID": key.ID, "error": err}).Error("Failed to restore key in store after DB update")
				return err
			}
		}

		return nil
	})

	return restoredCount, err
}

// ClearKeysByStatus 清除指定状态的密钥
func (p *KeyProvider) ClearKeysByStatus(groupID uint, status string) (int64, error) {
	return p.removeKeysByStatus(groupID, status)
}

// RemoveKeysFromStore 直接从内存存储中移除指定的键，不涉及数据库操作
// 这个方法适用于数据库已经删除但需要清理内存存储的场景
func (p *KeyProvider) RemoveKeysFromStore(groupID uint, keyIDs []uint) error {
	if len(keyIDs) == 0 {
		return nil
	}

	activeKeysListKey := fmt.Sprintf(activeKeysPattern, groupID)

	// 第一步：直接删除整个 active_keys 列表
	if err := p.store.Delete(activeKeysListKey); err != nil {
		logrus.WithFields(logrus.Fields{
			"groupID": groupID,
			"error":   err,
		}).Error("Failed to delete active keys list")
		return err
	}

	// 第二步：批量删除所有相关的key hash
	for _, keyID := range keyIDs {
		keyHashKey := fmt.Sprintf(keyHashPattern, keyID)
		if err := p.store.Delete(keyHashKey); err != nil {
			logrus.WithFields(logrus.Fields{
				"keyID": keyID,
				"error": err,
			}).Error("Failed to delete key hash")
		}
	}

	logrus.WithFields(logrus.Fields{
		"groupID":  groupID,
		"keyCount": len(keyIDs),
	}).Info("Successfully cleaned up group keys from store")

	return nil
}

// addKeyToStore is a helper to add a single key to the cache.
func (p *KeyProvider) addKeyToStore(key *models.APIKey) error {
	// 1. Store key details in HASH
	keyHashKey := fmt.Sprintf("key:%d", key.ID)
	keyDetails := p.apiKeyToMap(key)
	if err := p.store.HSet(keyHashKey, keyDetails); err != nil {
		return fmt.Errorf("failed to HSet key details for key %d: %w", key.ID, err)
	}

	// 2. If active, add to the active LIST. Only active keys are in the rotation pool.
	if key.Status == models.KeyStatusActive {
		activeKeysListKey := fmt.Sprintf("group:%d:active_keys", key.GroupID)
		if err := p.store.LRem(activeKeysListKey, 0, key.ID); err != nil {
			return fmt.Errorf("failed to LRem key %d before LPush for group %d: %w", key.ID, key.GroupID, err)
		}
		if err := p.store.LPush(activeKeysListKey, key.ID); err != nil {
			return fmt.Errorf("failed to LPush key %d to group %d: %w", key.ID, key.GroupID, err)
		}
	} else {
		// For non-active keys, ensure they're not in the active pool (defense in depth)
		activeKeysListKey := fmt.Sprintf("group:%d:active_keys", key.GroupID)
		if err := p.store.LRem(activeKeysListKey, 0, key.ID); err != nil {
			logrus.WithFields(logrus.Fields{"keyID": key.ID, "status": key.Status}).Debug("Removing non-active key from active pool")
		}
	}
	return nil
}

// removeKeyFromStore is a helper to remove a single key from the cache.
func (p *KeyProvider) removeKeyFromStore(keyID, groupID uint) error {
	activeKeysListKey := fmt.Sprintf(activeKeysPattern, groupID)
	if err := p.store.LRem(activeKeysListKey, 0, keyID); err != nil {
		logrus.WithFields(logrus.Fields{"keyID": keyID, "groupID": groupID, "error": err}).Error("Failed to LRem key from active list")
	}

	keyHashKey := fmt.Sprintf(keyHashPattern, keyID)
	if err := p.store.Delete(keyHashKey); err != nil {
		return fmt.Errorf("failed to delete key HASH for key %d: %w", keyID, err)
	}
	return nil
}

// apiKeyToMap converts an APIKey model to a map for HSET.
// Uses strconv.FormatUint for better performance than fmt.Sprint
func (p *KeyProvider) apiKeyToMap(key *models.APIKey) map[string]any {
	return map[string]any{
		"id":            strconv.FormatUint(uint64(key.ID), 10),
		"key_string":    key.KeyValue,
		"status":        key.Status,
		"failure_count": strconv.FormatInt(key.FailureCount, 10),
		"group_id":      strconv.FormatUint(uint64(key.GroupID), 10),
		"created_at":    strconv.FormatInt(key.CreatedAt.Unix(), 10),
	}
}

// pluckIDs extracts IDs from a slice of APIKey.
// Pre-allocates slice with known capacity for better performance
func pluckIDs(keys []models.APIKey) []uint {
	if len(keys) == 0 {
		return nil
	}
	ids := make([]uint, len(keys))
	for i, key := range keys {
		ids[i] = key.ID
	}
	return ids
}<|MERGE_RESOLUTION|>--- conflicted
+++ resolved
@@ -90,9 +90,6 @@
 		createdAt = time.Now().Unix() // Default to current time
 	}
 
-<<<<<<< HEAD
-	// Initialize struct with required fields only to reduce memory footprint
-=======
 	// Decrypt the key value for use by channels
 	encryptedKeyValue := keyDetails["key_string"]
 	decryptedKeyValue, err := p.encryptionSvc.Decrypt(encryptedKeyValue)
@@ -105,7 +102,7 @@
 		decryptedKeyValue = encryptedKeyValue
 	}
 
->>>>>>> 0ea2d20d
+	// Initialize struct with required fields only to reduce memory footprint
 	apiKey := &models.APIKey{
 		ID:           uint(keyID),
 		KeyValue:     decryptedKeyValue,
@@ -419,7 +416,6 @@
 
 // LoadKeysFromDB 从数据库加载所有分组和密钥，并填充到 Store 中。
 func (p *KeyProvider) LoadKeysFromDB() error {
-<<<<<<< HEAD
 
 	exists, err := p.store.Exists(initFlagKey)
 	if err != nil {
@@ -431,8 +427,6 @@
 		return nil
 	}
 
-=======
->>>>>>> 0ea2d20d
 	logrus.Debug("First time startup, loading keys from DB...")
 
 	// 1. 分批从数据库加载并使用 Pipeline 写入 Redis
@@ -614,10 +608,7 @@
 	var restoredCount int64
 
 	err := p.db.Transaction(func(tx *gorm.DB) error {
-<<<<<<< HEAD
-		// 1. 查找要恢复的密钥 - 仅选择必要字段
-		if err := tx.Select("id, key_value, group_id, status").Where("group_id = ? AND key_value IN ? AND status = ?", groupID, keyValues, models.KeyStatusInvalid).Find(&keysToRestore).Error; err != nil {
-=======
+
 		var keyHashes []string
 		for _, keyValue := range keyValues {
 			keyHash := p.encryptionSvc.Hash(keyValue)
@@ -630,8 +621,8 @@
 			return nil
 		}
 
-		if err := tx.Where("group_id = ? AND key_hash IN ? AND status = ?", groupID, keyHashes, models.KeyStatusInvalid).Find(&keysToRestore).Error; err != nil {
->>>>>>> 0ea2d20d
+		// 1. 查找要恢复的密钥 - 仅选择必要字段
+		if err := tx.Select("id, key_value, group_id, status").Where("group_id = ? AND key_value IN ? AND status = ?", groupID, keyValues, models.KeyStatusInvalid).Find(&keysToRestore).Error; err != nil {
 			return err
 		}
 
@@ -641,6 +632,7 @@
 
 		keyIDsToRestore := pluckIDs(keysToRestore)
 
+		// 2. 更新数据库中的状态
 		updates := map[string]any{
 			"status":        models.KeyStatusActive,
 			"failure_count": 0,
@@ -651,6 +643,7 @@
 		}
 		restoredCount = result.RowsAffected
 
+		// 3. 将密钥添加回 Redis
 		for _, key := range keysToRestore {
 			key.Status = models.KeyStatusActive
 			key.FailureCount = 0
