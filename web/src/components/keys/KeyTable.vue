--- conflicted
+++ resolved
@@ -753,11 +753,10 @@
         </n-button>
       </div>
       <div class="toolbar-right">
-<<<<<<< HEAD
-        <n-space :size="12">
-          <n-select v-model:value="statusFilter" :options="statusOptions" size="small" style="width: 100px" />
+        <n-space :size="12" align="center">
+          <n-select v-model:value="statusFilter" :options="statusOptions" size="small" style="width: 100px" placeholder="全部状态" />
           <n-input-group>
-            <n-input v-model:value="searchText" placeholder="Key 模糊查询" size="small" style="width: 180px" clearable
+            <n-input v-model:value="searchText" placeholder="Key 精确匹配" size="small" style="width: 180px" clearable
               @keyup.enter="handleSearchInput" />
             <n-button ghost size="small" :disabled="loading" @click="handleSearchInput">
               <n-icon :component="Search" />
@@ -765,41 +764,6 @@
           </n-input-group>
           <n-dropdown :options="moreOptions" trigger="click" @select="handleMoreAction" :show-arrow="false">
             <n-button size="small" secondary>
-=======
-        <n-space :size="12" align="center">
-          <n-select
-            v-model:value="statusFilter"
-            :options="statusOptions"
-            size="small"
-            style="width: 120px"
-            placeholder="全部状态"
-          />
-          <n-input-group>
-            <n-input
-              v-model:value="searchText"
-              placeholder="Key 精确匹配"
-              size="small"
-              style="width: 200px"
-              clearable
-              @keyup.enter="handleSearchInput"
-            >
-              <template #prefix>
-                <n-icon :component="Search" />
-              </template>
-            </n-input>
-            <n-button
-              type="primary"
-              ghost
-              size="small"
-              :disabled="loading"
-              @click="handleSearchInput"
-            >
-              搜索
-            </n-button>
-          </n-input-group>
-          <n-dropdown :options="moreOptions" trigger="click" @select="handleMoreAction">
-            <n-button size="small" tertiary>
->>>>>>> 0ea2d20d
               <template #icon>
                 <span style="font-size: 16px; font-weight: bold">⋯</span>
               </template>
