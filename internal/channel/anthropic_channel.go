--- conflicted
+++ resolved
@@ -80,24 +80,19 @@
 		return false, fmt.Errorf("no upstream URL configured for channel %s", ch.Name)
 	}
 
-<<<<<<< HEAD
 	validationEndpoint := ch.ValidationEndpoint
 	if validationEndpoint == "" {
-		validationEndpoint = "/v1/messages?beta=true"
+		validationEndpoint = "/v1/messages"
 	}
 
 	// Parse validation endpoint as relative URL
 	relativeURL, err := url.Parse(validationEndpoint)
-=======
-	reqURL, err := url.JoinPath(upstreamURL.String(), ch.ValidationEndpoint)
->>>>>>> defef6ea
 	if err != nil {
 		return false, fmt.Errorf("failed to parse validation endpoint: %w", err)
 	}
 
 	// Use ResolveReference to properly merge URLs
 	reqURL := upstreamURL.ResolveReference(relativeURL)
-
 
 	// Use a minimal, low-cost payload for validation
 	payload := gin.H{
