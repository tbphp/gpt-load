--- conflicted
+++ resolved
@@ -82,12 +82,8 @@
 
 	// Parse validation endpoint to extract path and query parameters
 	endpointURL, err := url.Parse(ch.ValidationEndpoint)
-	if err != nil {
-<<<<<<< HEAD
+	if err != nil 
 		return false, 0, fmt.Errorf("failed to join upstream URL and validation endpoint: %w", err)
-=======
-		return false, fmt.Errorf("failed to parse validation endpoint: %w", err)
->>>>>>> 9efcb8a6
 	}
 
 	// Build final URL with path and query parameters
