<script setup lang="ts">
import type { Group } from "@/types/models";
import { getGroupDisplayName } from "@/utils/display";
import { Add, LinkOutline, Search } from "@vicons/ionicons5";
import { NButton, NCard, NEmpty, NInput, NSpin, NTag } from "naive-ui";
import { computed, ref, watch } from "vue";
import { useI18n } from "vue-i18n";
import AggregateGroupModal from "./AggregateGroupModal.vue";
import GroupFormModal from "./GroupFormModal.vue";

const { t } = useI18n();

interface Props {
  groups: Group[];
  selectedGroup: Group | null;
  loading?: boolean;
}

interface Emits {
  (e: "group-select", group: Group): void;
  (e: "refresh"): void;
  (e: "refresh-and-select", groupId: number): void;
}

const props = withDefaults(defineProps<Props>(), {
  loading: false,
});

const emit = defineEmits<Emits>();

const searchText = ref("");
const showGroupModal = ref(false);
<<<<<<< HEAD
const showAggregateGroupModal = ref(false);
=======
// 存储分组项 DOM 元素的引用
const groupItemRefs = ref(new Map());
>>>>>>> 43a7196e

const filteredGroups = computed(() => {
  if (!searchText.value.trim()) {
    return props.groups;
  }
  const search = searchText.value.toLowerCase().trim();
  return props.groups.filter(
    group =>
      group.name.toLowerCase().includes(search) ||
      group.display_name?.toLowerCase().includes(search)
  );
});

// 监听选中项 ID 的变化，并自动滚动到该项
watch(
  () => props.selectedGroup?.id,
  id => {
    if (!id || props.groups.length === 0) {
      return;
    }

    const element = groupItemRefs.value.get(id);
    if (element) {
      element.scrollIntoView({
        behavior: "smooth", // 平滑滚动
        block: "nearest", // 将元素滚动到最近的边缘
      });
    }
  },
  {
    flush: "post", // 确保在 DOM 更新后执行回调
    immediate: true, // 立即执行一次以处理初始加载
  }
);

function handleGroupClick(group: Group) {
  emit("group-select", group);
}

// 获取渠道类型的标签颜色
function getChannelTagType(channelType: string) {
  switch (channelType) {
    case "openai":
      return "success";
    case "gemini":
      return "info";
    case "anthropic":
      return "warning";
    default:
      return "default";
  }
}

function openCreateGroupModal() {
  showGroupModal.value = true;
}

function openCreateAggregateGroupModal() {
  showAggregateGroupModal.value = true;
}

function handleGroupCreated(group: Group) {
  showGroupModal.value = false;
  showAggregateGroupModal.value = false;
  if (group?.id) {
    emit("refresh-and-select", group.id);
  }
}
</script>

<template>
  <div class="group-list-container">
    <n-card class="group-list-card modern-card" :bordered="false" size="small">
      <!-- 搜索框 -->
      <div class="search-section">
        <n-input
          v-model:value="searchText"
          :placeholder="t('keys.searchGroupPlaceholder')"
          size="small"
          clearable
        >
          <template #prefix>
            <n-icon :component="Search" />
          </template>
        </n-input>
      </div>

      <!-- 分组列表 -->
      <div class="groups-section">
        <n-spin :show="loading" size="small">
          <div v-if="filteredGroups.length === 0 && !loading" class="empty-container">
            <n-empty
              size="small"
              :description="searchText ? t('keys.noMatchingGroups') : t('keys.noGroups')"
            />
          </div>
          <div v-else class="groups-list">
            <div
              v-for="group in filteredGroups"
              :key="group.id"
              class="group-item"
              :class="{
                active: selectedGroup?.id === group.id,
                aggregate: group.group_type === 'aggregate',
              }"
              @click="handleGroupClick(group)"
              :ref="
                el => {
                  if (el) groupItemRefs.set(group.id, el);
                }
              "
            >
              <div class="group-icon">
                <span v-if="group.group_type === 'aggregate'">🔗</span>
                <span v-else-if="group.channel_type === 'openai'">🤖</span>
                <span v-else-if="group.channel_type === 'gemini'">💎</span>
                <span v-else-if="group.channel_type === 'anthropic'">🧠</span>
                <span v-else>🔧</span>
              </div>
              <div class="group-content">
                <div class="group-name">{{ getGroupDisplayName(group) }}</div>
                <div class="group-meta">
                  <n-tag size="tiny" :type="getChannelTagType(group.channel_type)">
                    {{ group.channel_type }}
                  </n-tag>
                  <n-tag v-if="group.group_type === 'aggregate'" size="tiny" type="warning" round>
                    {{ t("keys.aggregateGroup") }}
                  </n-tag>
                  <span v-if="group.group_type !== 'aggregate'" class="group-id">
                    #{{ group.name }}
                  </span>
                </div>
              </div>
            </div>
          </div>
        </n-spin>
      </div>

      <!-- 添加分组按钮 -->
      <div class="add-section">
        <n-button type="success" size="small" block @click="openCreateGroupModal">
          <template #icon>
            <n-icon :component="Add" />
          </template>
          {{ t("keys.createGroup") }}
        </n-button>
        <n-button type="info" size="small" block @click="openCreateAggregateGroupModal">
          <template #icon>
            <n-icon :component="LinkOutline" />
          </template>
          {{ t("keys.createAggregateGroup") }}
        </n-button>
      </div>
    </n-card>
    <group-form-modal v-model:show="showGroupModal" @success="handleGroupCreated" />
    <aggregate-group-modal
      v-model:show="showAggregateGroupModal"
      :groups="groups"
      @success="handleGroupCreated"
    />
  </div>
</template>

<style scoped>
:deep(.n-card__content) {
  height: 100%;
}

.groups-section::-webkit-scrollbar {
  width: 1px;
  height: 1px;
}

.group-list-container {
  height: 100%;
}

.group-list-card {
  height: 100%;
  display: flex;
  flex-direction: column;
  background: var(--card-bg-solid);
}

.group-list-card:hover {
  transform: none;
  box-shadow: var(--shadow-lg);
}

.search-section {
  height: 41px;
}

.groups-section {
  flex: 1;
  height: calc(100% - 120px);
  overflow: auto;
}

.empty-container {
  padding: 20px 0;
}

.groups-list {
  display: flex;
  flex-direction: column;
  gap: 4px;
  max-height: 100%;
  overflow-y: auto;
  width: 100%;
}

.group-item {
  display: flex;
  align-items: center;
  gap: 8px;
  padding: 8px;
  border-radius: 6px;
  cursor: pointer;
  transition: all 0.2s ease;
  border: 1px solid var(--border-color);
  font-size: 12px;
  color: var(--text-primary);
  background: transparent;
  box-sizing: border-box;
  position: relative;
}

/* 聚合分组样式 */
.group-item.aggregate {
  border-style: dashed;
  background: linear-gradient(135deg, rgba(102, 126, 234, 0.02) 0%, rgba(102, 126, 234, 0.05) 100%);
}

:root.dark .group-item.aggregate {
  background: linear-gradient(135deg, rgba(102, 126, 234, 0.05) 0%, rgba(102, 126, 234, 0.1) 100%);
  border-color: rgba(102, 126, 234, 0.2);
}

.group-item:hover,
.group-item.aggregate:hover {
  background: var(--bg-tertiary);
  border-color: var(--primary-color);
}

.group-item.aggregate:hover {
  background: linear-gradient(135deg, rgba(102, 126, 234, 0.05) 0%, rgba(102, 126, 234, 0.1) 100%);
  border-style: dashed;
}

:root.dark .group-item:hover {
  background: rgba(102, 126, 234, 0.1);
  border-color: rgba(102, 126, 234, 0.3);
}

:root.dark .group-item.aggregate:hover {
  background: linear-gradient(135deg, rgba(102, 126, 234, 0.1) 0%, rgba(102, 126, 234, 0.15) 100%);
  border-color: rgba(102, 126, 234, 0.4);
}

.group-item.aggregate.active {
  background: var(--primary-gradient);
  border-style: solid;
}

.group-item.active,
:root.dark .group-item.active,
:root.dark .group-item.aggregate.active {
  background: var(--primary-gradient);
  color: white;
  border-color: transparent;
  box-shadow: var(--shadow-md);
  border-style: solid;
}

.group-icon {
  font-size: 16px;
  width: 28px;
  height: 28px;
  display: flex;
  align-items: center;
  justify-content: center;
  background: var(--bg-secondary);
  border-radius: 6px;
  flex-shrink: 0;
  box-sizing: border-box;
}

.group-item.active .group-icon {
  background: rgba(255, 255, 255, 0.2);
}

.group-content {
  flex: 1;
  min-width: 0;
}

.group-name {
  font-weight: 600;
  font-size: 14px;
  line-height: 1.2;
  margin-bottom: 4px;
  overflow: hidden;
  text-overflow: ellipsis;
  white-space: nowrap;
}

.group-meta {
  display: flex;
  align-items: center;
  gap: 6px;
  font-size: 10px;
  flex-wrap: wrap;
}

.group-id {
  opacity: 0.8;
  color: var(--text-secondary);
}

.group-item.active .group-id {
  opacity: 0.9;
  color: white;
}

.add-section {
  border-top: 1px solid var(--border-color);
  padding-top: 12px;
  display: flex;
  flex-direction: column;
  gap: 8px;
}

/* 滚动条样式 */
.groups-list::-webkit-scrollbar {
  width: 4px;
}

.groups-list::-webkit-scrollbar-track {
  background: transparent;
}

.groups-list::-webkit-scrollbar-thumb {
  background: var(--scrollbar-bg);
  border-radius: 2px;
}

.groups-list::-webkit-scrollbar-thumb:hover {
  background: var(--border-color);
}

/* 暗黑模式特殊样式 */
:root.dark .group-item {
  border-color: rgba(255, 255, 255, 0.05);
}

:root.dark .group-icon {
  background: rgba(255, 255, 255, 0.05);
  border: 1px solid rgba(255, 255, 255, 0.08);
}

:root.dark .search-section :deep(.n-input) {
  --n-border: 1px solid rgba(255, 255, 255, 0.08);
  --n-border-hover: 1px solid rgba(102, 126, 234, 0.4);
  --n-border-focus: 1px solid var(--primary-color);
  background: rgba(255, 255, 255, 0.03);
}

/* 标签样式优化 */
:root.dark .group-meta :deep(.n-tag) {
  background: rgba(102, 126, 234, 0.15);
  border: 1px solid rgba(102, 126, 234, 0.3);
}

:root.dark .group-item.active .group-meta :deep(.n-tag) {
  background: rgba(255, 255, 255, 0.2);
  border-color: rgba(255, 255, 255, 0.3);
}
</style><|MERGE_RESOLUTION|>--- conflicted
+++ resolved
@@ -30,12 +30,9 @@
 
 const searchText = ref("");
 const showGroupModal = ref(false);
-<<<<<<< HEAD
-const showAggregateGroupModal = ref(false);
-=======
 // 存储分组项 DOM 元素的引用
 const groupItemRefs = ref(new Map());
->>>>>>> 43a7196e
+const showAggregateGroupModal = ref(false);
 
 const filteredGroups = computed(() => {
   if (!searchText.value.trim()) {
